// Copyright 2009 The freegeoip authors. All rights reserved.
// Use of this source code is governed by a BSD-style license that can be
// found in the LICENSE file.

package apiserver

import (
	"bytes"
	"encoding/csv"
	"encoding/json"
	"encoding/xml"
	"fmt"
	"io"
	"log"
	"math"
	"math/rand"
	"net"
	"net/http"
	"net/url"
	"strconv"
	"strings"

	"github.com/bradfitz/gomemcache/memcache"
	"github.com/fiorix/go-redis/redis"
	"github.com/go-web/httplog"
	"github.com/go-web/httpmux"
	"github.com/go-web/httprl"
	"github.com/go-web/httprl/memcacherl"
	"github.com/go-web/httprl/redisrl"
	"github.com/prometheus/client_golang/prometheus"
	"github.com/newrelic/go-agent"
	"github.com/rs/cors"

	"github.com/fiorix/freegeoip"
)

type apiHandler struct {
	db   *freegeoip.DB
	conf *Config
	cors *cors.Cors
	nrapp newrelic.Application
}

// NewHandler creates an http handler for the freegeoip server that
// can be embedded in other servers.
func NewHandler(c *Config) (http.Handler, error) {
	db, err := openDB(c)
	if err != nil {
		return nil, fmt.Errorf("failed to open database: %v", err)
	}
	cf := cors.New(cors.Options{
		AllowedOrigins:   strings.Split(c.CORSOrigin, ","),
		AllowedMethods:   []string{"GET"},
		AllowCredentials: true,
	})
	f := &apiHandler{db: db, conf: c, cors: cf}
	mc := httpmux.DefaultConfig
	if err := f.config(&mc); err != nil {
		return nil, err
	}
	mux := httpmux.NewHandler(&mc)
	mux.GET("/csv/*host", f.register("csv", csvWriter))
	mux.GET("/xml/*host", f.register("xml", xmlWriter))
	mux.GET("/json/*host", f.register("json", jsonWriter))
	go watchEvents(db)
	return mux, nil
}

func (f *apiHandler) config(mc *httpmux.Config) error {
	mc.Prefix = f.conf.APIPrefix
	if f.conf.PublicDir != "" {
		mc.NotFound = f.publicDir()
	}
	if f.conf.UseXForwardedFor {
		mc.UseFunc(httplog.UseXForwardedFor)
	}
	if !f.conf.Silent {
		mc.UseFunc(httplog.ApacheCombinedFormat(f.conf.accessLogger()))
	}
	mc.UseFunc(f.metrics)
	if f.conf.RateLimitLimit > 0 {
		rl, err := newRateLimiter(f.conf)
		if err != nil {
			return fmt.Errorf("failed to create rate limiter: %v", err)
		}
		mc.Use(rl.Handle)
	}
	if f.conf.NewrelicName != "" && f.conf.NewrelicKey != "" {
		config := newrelic.NewConfig(f.conf.NewrelicName, f.conf.NewrelicKey)
		app, err := newrelic.NewApplication(config)
		if err != nil {
			return fmt.Errorf("failed to create newrelic application: {name: %v, key: %v}", f.conf.NewrelicName, f.conf.NewrelicKey)
		}
		f.nrapp = app
	}	
	return nil
}

func (f *apiHandler) publicDir() http.HandlerFunc {
	fs := http.FileServer(http.Dir(f.conf.PublicDir))
	return prometheus.InstrumentHandler("frontend", fs)
}

func (f *apiHandler) metrics(next http.HandlerFunc) http.HandlerFunc {
	type query struct {
		Country struct {
			ISOCode string `maxminddb:"iso_code"`
		} `maxminddb:"country"`
	}
	return func(w http.ResponseWriter, r *http.Request) {
		next(w, r)
		// Collect metrics after serving the request.
		host, _, err := net.SplitHostPort(r.RemoteAddr)
		if err != nil {
			return
		}
		ip := net.ParseIP(host)
		if ip == nil {
			return
		}
		if ip.To4() != nil {
			clientIPProtoCounter.WithLabelValues("4").Inc()
		} else {
			clientIPProtoCounter.WithLabelValues("6").Inc()
		}
		var q query
		err = f.db.Lookup(ip, &q)
		if err != nil || q.Country.ISOCode == "" {
			clientCountryCounter.WithLabelValues("unknown").Inc()
			return
		}
		clientCountryCounter.WithLabelValues(q.Country.ISOCode).Inc()
	}
}

type writerFunc func(w http.ResponseWriter, r *http.Request, d *responseRecord)

func (f *apiHandler) register(name string, writer writerFunc) http.HandlerFunc {
	var h http.Handler
	if f.nrapp == nil {
		h = prometheus.InstrumentHandler(name, f.iplookup(writer))
	} else {
		h = prometheus.InstrumentHandler(newrelic.WrapHandle(f.nrapp, name, f.iplookup(writer)))
	}

	return f.cors.Handler(h).ServeHTTP
}

func (f *apiHandler) iplookup(writer writerFunc) http.HandlerFunc {
	return func(w http.ResponseWriter, r *http.Request) {
		host := httpmux.Params(r).ByName("host")
		if len(host) > 0 && host[0] == '/' {
			host = host[1:]
		}
		if host == "" {
			host, _, _ = net.SplitHostPort(r.RemoteAddr)
			if host == "" {
				host = r.RemoteAddr
			}
		}
		ips, err := net.LookupIP(host)
		if err != nil || len(ips) == 0 {
			http.NotFound(w, r)
			return
		}
		ip, q := ips[rand.Intn(len(ips))], &geoipQuery{}
		err = f.db.Lookup(ip, &q.DefaultQuery)
		if err != nil {
			http.Error(w, "Try again later.", http.StatusServiceUnavailable)
			return
		}
		w.Header().Set("X-Database-Date", f.db.Date().Format(http.TimeFormat))
		resp := q.Record(ip, r.Header.Get("Accept-Language"))
		writer(w, r, resp)
	}
}

func csvWriter(w http.ResponseWriter, r *http.Request, d *responseRecord) {
	w.Header().Set("Content-Type", "text/csv")
	io.WriteString(w, d.String())
}

func xmlWriter(w http.ResponseWriter, r *http.Request, d *responseRecord) {
	w.Header().Set("Content-Type", "application/xml")
	x := xml.NewEncoder(w)
	x.Indent("", "\t")
	x.Encode(d)
	w.Write([]byte{'\n'})
}

func jsonWriter(w http.ResponseWriter, r *http.Request, d *responseRecord) {
	if cb := r.FormValue("callback"); cb != "" {
		w.Header().Set("Content-Type", "application/javascript")
		io.WriteString(w, cb)
		w.Write([]byte("("))
		b, err := json.Marshal(d)
		if err == nil {
			w.Write(b)
		}
		io.WriteString(w, ");")
		return
	}
	w.Header().Set("Content-Type", "application/json")
	json.NewEncoder(w).Encode(d)
}

type geoipQuery struct {
	freegeoip.DefaultQuery
}

func (q *geoipQuery) Record(ip net.IP, lang string) *responseRecord {
	// TODO: parse accept-language value from lang.
	if q.Country.Names[lang] == "" {
		lang = "en"
	}
	r := &responseRecord{
		IP:          ip.String(),
		CountryCode: q.Country.ISOCode,
		CountryName: q.Country.Names[lang],
		City:        q.City.Names[lang],
		ZipCode:     q.Postal.Code,
		TimeZone:    q.Location.TimeZone,
		Latitude:    roundFloat(q.Location.Latitude, .5, 4),
		Longitude:   roundFloat(q.Location.Longitude, .5, 4),
		MetroCode:   q.Location.MetroCode,
	}
	if len(q.Region) > 0 {
		r.RegionCode = q.Region[0].ISOCode
		r.RegionName = q.Region[0].Names[lang]
	}
	return r
}

func roundFloat(val float64, roundOn float64, places int) (newVal float64) {
	var round float64
	pow := math.Pow(10, float64(places))
	digit := pow * val
	_, div := math.Modf(digit)
	if div >= roundOn {
		round = math.Ceil(digit)
	} else {
		round = math.Floor(digit)
	}
	return round / pow
}

type responseRecord struct {
	XMLName     xml.Name `xml:"Response" json:"-"`
	IP          string   `json:"ip"`
	CountryCode string   `json:"country_code"`
	CountryName string   `json:"country_name"`
	RegionCode  string   `json:"region_code"`
	RegionName  string   `json:"region_name"`
	City        string   `json:"city"`
	ZipCode     string   `json:"zip_code"`
	TimeZone    string   `json:"time_zone"`
	Latitude    float64  `json:"latitude"`
	Longitude   float64  `json:"longitude"`
	MetroCode   uint     `json:"metro_code"`
}

func (rr *responseRecord) String() string {
	b := &bytes.Buffer{}
	w := csv.NewWriter(b)
	w.UseCRLF = true
	w.Write([]string{
		rr.IP,
		rr.CountryCode,
		rr.CountryName,
		rr.RegionCode,
		rr.RegionName,
		rr.City,
		rr.ZipCode,
		rr.TimeZone,
		strconv.FormatFloat(rr.Latitude, 'f', 4, 64),
		strconv.FormatFloat(rr.Longitude, 'f', 4, 64),
		strconv.Itoa(int(rr.MetroCode)),
	})
	w.Flush()
	return b.String()
}

// openDB opens and returns the IP database file or URL.
func openDB(c *Config) (*freegeoip.DB, error) {
	// This is a paid product. Get the updates URL.
	if len(c.UserID) > 0 && len(c.LicenseKey) > 0 {
		var err error
		c.DB, err = freegeoip.MaxMindUpdateURL(
			c.UpdatesHost,
			c.ProductID,
			c.UserID,
			c.LicenseKey,
		)
		if err != nil {
			return nil, err
		}
<<<<<<< HEAD
=======
		// else
>>>>>>> 9f235e4c
		log.Println("Using updates URL:", c.DB)
	}

	u, err := url.Parse(c.DB)
	if err != nil || len(u.Scheme) == 0 {
		return freegeoip.Open(c.DB)
	}
	return freegeoip.OpenURL(c.DB, c.UpdateInterval, c.RetryInterval)
}

// watchEvents logs and collect metrics of database events.
func watchEvents(db *freegeoip.DB) {
	for {
		select {
		case file := <-db.NotifyOpen():
			log.Println("database loaded:", file)
			dbEventCounter.WithLabelValues("loaded").Inc()
		case err := <-db.NotifyError():
			log.Println("database error:", err)
			dbEventCounter.WithLabelValues("failed").Inc()
		case msg := <-db.NotifyInfo():
			log.Println("database info:", msg)
		case <-db.NotifyClose():
			return
		}
	}
}

func newRateLimiter(c *Config) (*httprl.RateLimiter, error) {
	var backend httprl.Backend
	switch c.RateLimitBackend {
	case "map":
		m := httprl.NewMap(1)
		m.Start()
		backend = m
	case "redis":
		addrs := strings.Split(c.RedisAddr, ",")
		rc, err := redis.NewClient(addrs...)
		if err != nil {
			return nil, err
		}
		rc.SetTimeout(c.RedisTimeout)
		backend = redisrl.New(rc)
	case "memcache":
		addrs := strings.Split(c.MemcacheAddr, ",")
		mc := memcache.New(addrs...)
		mc.Timeout = c.MemcacheTimeout
		backend = memcacherl.New(mc)
	default:
		return nil, fmt.Errorf("unsupported backend: %q" + c.RateLimitBackend)
	}
	rl := &httprl.RateLimiter{
		Backend:  backend,
		Limit:    c.RateLimitLimit,
		Interval: int32(c.RateLimitInterval.Seconds()),
		ErrorLog: c.errorLogger(),
		//Policy:   httprl.AllowPolicy,
	}
	return rl, nil
}<|MERGE_RESOLUTION|>--- conflicted
+++ resolved
@@ -27,17 +27,17 @@
 	"github.com/go-web/httprl"
 	"github.com/go-web/httprl/memcacherl"
 	"github.com/go-web/httprl/redisrl"
+	newrelic "github.com/newrelic/go-agent"
 	"github.com/prometheus/client_golang/prometheus"
-	"github.com/newrelic/go-agent"
 	"github.com/rs/cors"
 
 	"github.com/fiorix/freegeoip"
 )
 
 type apiHandler struct {
-	db   *freegeoip.DB
-	conf *Config
-	cors *cors.Cors
+	db    *freegeoip.DB
+	conf  *Config
+	cors  *cors.Cors
 	nrapp newrelic.Application
 }
 
@@ -92,7 +92,7 @@
 			return fmt.Errorf("failed to create newrelic application: {name: %v, key: %v}", f.conf.NewrelicName, f.conf.NewrelicKey)
 		}
 		f.nrapp = app
-	}	
+	}
 	return nil
 }
 
@@ -294,10 +294,6 @@
 		if err != nil {
 			return nil, err
 		}
-<<<<<<< HEAD
-=======
-		// else
->>>>>>> 9f235e4c
 		log.Println("Using updates URL:", c.DB)
 	}
 
